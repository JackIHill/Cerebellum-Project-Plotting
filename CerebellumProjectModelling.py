--- conflicted
+++ resolved
@@ -129,16 +129,12 @@
                 with open(f'Saved Simple Plots/SIMPLE_PLOT_DETAILS.txt', 'a') as save_details:
                     my_list = [x for x in xy]
                     if xy is not var_combinations:
-<<<<<<< HEAD
+
                         save_details.write(
                             f'{len(xy)} Simple Plot(s) - #{png_id:d}'
                             f' - {*my_list,}\n'
                             f' - Figure Created on {datetime.now().strftime("%d-%m-%Y at %H:%M:%S")}\n\n'
                             )
-=======
-                        save_details.write(f'{len(xy)} Simple Plot(s) - #{png_id:d}'
-                                           f' - {*my_list,}\n')
->>>>>>> 70e8fede
 
                         print(f'Simple Plots saved to {os.path.join(os.getcwd(), r"Saved Simple Plots")}')
 
@@ -215,18 +211,14 @@
                 with open(f'Saved Log Plots/LOG_PLOT_DETAILS.txt', 'a') as save_details:
                     my_list = [x for x in xy]
                     if xy is not var_combinations:
-<<<<<<< HEAD
+
                         save_details.write(
                             f'{len(xy)} Log Plot(s) - #{png_id:d}'
                             f' - {*my_list,}\n'
                             f' - Figure Created on {datetime.now().strftime("%d-%m-%Y at %H:%M:%S")}\n\n'
                             )
-=======
-                        save_details.write(f'{len(xy)} log Plot(s) - #{png_id:d}'
-                                           f' - {*my_list,}\n')
->>>>>>> 70e8fede
-
-                    print(f'Log Plots saved to {os.path.join(os.getcwd(), r"Saved Log Plots")}')
+
+                            print(f'Log Plots saved to {os.path.join(os.getcwd(), r"Saved Log Plots")}')
 
                 break
 
@@ -264,4 +256,4 @@
 # delete_folder()
 # delete_folder(logged=True)
 
-plt.show()
+plt.show()