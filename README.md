--- conflicted
+++ resolved
@@ -3,11 +3,8 @@
 Run alongside csv file containing brain morphological data from a range of studies.
 CSV will be updated in the future as the project progresses.
 
-<<<<<<< HEAD
-=======
 - [About the Cerebellum Project](#about-the-cerebellum-project)
 
->>>>>>> 5a44b72f
 ## Usage
     
 ```plot_variables()``` produces plots with a legend and data point colours mapped to taxa.
@@ -21,18 +18,12 @@
 ```
 Produces: 
 
-<<<<<<< HEAD
-**PLACEHOLDER PICTURE**
-<br>
-<br>
-Specifying n number of variable combination tuples  will plot n number of plots on the figure. ```logged=True``` can also be passed, to log every plot in the figure. Thus:
-=======
 ![default_plot_variables](https://user-images.githubusercontent.com/73407206/148590626-292c2844-1c0c-40e0-817a-452dde6c739f.png)
 
 <br>
 
 Specifying n number of variable combination tuples will plot n number of plots on the figure. ```logged=True``` can also be passed, to log every plot in the figure. Thus:
->>>>>>> 5a44b72f
+
 
 ```python
 plot_variables(
@@ -43,14 +34,9 @@
 
 Produces:
 <br>
-<<<<<<< HEAD
-**PLAEHOLDER PICTURE**
-<br>
-=======
 <br>
 ![logged_cbvol_cbllum_vol](https://user-images.githubusercontent.com/73407206/148590809-855fe955-aaf0-42dd-8a32-b8e9736cbae8.png)
 
->>>>>>> 5a44b72f
 <br>
 Specify a list of column indices to plot all non-repeated combinations of the variables those columns represent.
 
@@ -67,50 +53,14 @@
 column index 2 = Cerebrum Surface Area <br>
 column index 3 = Cerebellum Volume <br>
 column index 4 = Cerebrum Volume <br>
-<<<<<<< HEAD
-<br>
-
-You can manually change the color map for the current plot using the ```colors``` keyword. Pass a dictionary containing a taxon name key and a color value, where valid taxa are 'Hominidae', 'Hylobatidae', 'Cercopithecidae' and 'Platyrrhini' and valid colors are matplotlib named colors (https://matplotlib.org/stable/gallery/color/named_colors.html) or hex color codes. Thus:
-=======
 
 <br>
 
 Manually change the color map for the current plot using the ```colors``` keyword. Pass a dictionary containing a taxon name key and a color value, where valid taxa are 'Hominidae', 'Hylobatidae', 'Cercopithecidae' and 'Platyrrhini' and valid colors are matplotlib named colors (https://matplotlib.org/stable/gallery/color/named_colors.html) or hex color codes. Thus:
->>>>>>> 5a44b72f
 
 ```python
 plot_variables(colors={'Hominidae':'blue'}, show=True)
 ``` 
-<<<<<<< HEAD
-will alter the color map for the taxon Hominidae, leaving all other taxon color maps as their default, as such:
-
-**PLACEHOLDER PICTURE**
-
-To set custom color maps for any or all taxon for all subsequent plots, pass a dictionary of 'taxon_name':'color' to ```set_colors()```. Thus:
-<br>
-```python
-plot_variables(show=True) # plot all taxon with module-defined default color map
-plot_variables(colors={'Hylobatidae':'blue'}, show=True) # change Hylobatidae colors for this plot only, all other taxa retain original colors
-
-set_colors({'Hominidae':'red'}) # set default color for Hominidae plot points, for all subsequent plots. 
-    
-plot_variables(show=True) # default color for Hominidae is now red, all other taxa retain their original colors (Hylobatidae no longer blue). 
-```
-
-<br>
-Passing ```save=True``` will create a new directory in the current directory and store the current figure in 'Saved Simple Plots' or 'Saved Log Plots' depending on if ```logged``` is True. SIMPLE / LOG_PLOT_DETAILS.txt files will be created simultaneously, providing information for each figure on the number of plots, save file order, variables used for each plot, and the time at figure creation. 
-<br>
-
-To easily delete these folders, ```delete_folders(logged=True)``` for the 'Saved Log Plots' directory, and ```delete_folders()``` for the 'Saved Simple Plots' directory.
-<br>
-<br>
-
-```plot_regression()``` plots linear regression line for the volume-against-volume plot.
-
-
-<br>
-
-=======
 
 will modify the color map for the taxon Hominidae, leaving all other taxon color maps as their default, as such:
 
@@ -138,7 +88,7 @@
 <br>
 
 ```plot_regression()``` plots linear regression line for the volume-against-volume plot.
->>>>>>> 5a44b72f
+
 
 ## About the Cerebellum Project
 
