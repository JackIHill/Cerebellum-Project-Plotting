--- conflicted
+++ resolved
@@ -4,14 +4,11 @@
 You will be given the option to save simple and logged plots (to separate folders).
 """
 
-<<<<<<< HEAD
-=======
 # TODO:
 #  1) Add logging and unit testing
 #  2) amend module docstring
 #  3) implement threading due to plot_variables inner function calls
 
->>>>>>> 5a44b72f
 import os
 import sys
 import shutil
@@ -49,18 +46,12 @@
             'Platyrrhini': '#f2e3bd'
             } 
 
-<<<<<<< HEAD
-
-def var_combinations(cols):
-    """Get all combinations (not repeated) for a list of columns.
-
-=======
+
 # Column 3 (Cerebrum Surface Area) is not plotted due to not enough data.
 # Add '2' to col_names list below if want to include. Column names extracted in order 4, 3, 1 for figure aesthetics.
 def var_combinations(cols):
     """Get all combinations (not repeated) for a list of columns.
 
->>>>>>> 5a44b72f
     Args:
         cols (list of int): list of integers representing column index values from .csv. 
 
@@ -97,11 +88,7 @@
     return default_colors
 
 
-<<<<<<< HEAD
-def plot_variables(xy=None, colors=None, logged=False, save=False, show=False, **kwargs):
-=======
 def plot_variables(xy=None, colors=None, logged=False, save=False, show=False):
->>>>>>> 5a44b72f
     """Plots brain morphology variables
 
     Args:
@@ -115,33 +102,12 @@
         logged (bool, optional): produce simple (unlogged, False) or logged plots (True). Defaults to False.
         save (bool, optional): if True, save figure to 'Saved Simple Plots' or 'Saved Log Plots' folders, 
             respective of `logged`. Passes xy (tuple, optional) to save_plots() to provide detailed file names, 
-<<<<<<< HEAD
-            and SIMPLE/LOG_PLOT_DETAILS.txt files to the respective save folder. Defaults to False.
-        show (bool, optional): if True, call plt.show() to output figures to new windows. Defaults to False.
-        **kwargs (any): other keyword arguments from matplotlib.pyplot.scatter
-=======
             and SIMPLE/LOG_PLOT_DETAILSD.txt files to the respective save folder. Defaults to False.
         show (bool, optional): if True, call plt.show() to output figures to new windows. Defaults to False.
->>>>>>> 5a44b72f
     """
 
     if xy is None:
         xy = var_combinations([4, 3, 1])
-<<<<<<< HEAD
-    elif any(isinstance(n, (int)) for n in xy):
-        try:
-            for idx in xy:
-                if idx > len(data.columns) or (data[data.columns[idx]].dtype != 'float64' or 'int64'):
-                    xy.remove(idx)
-                    xy = var_combinations(xy)
-        except AttributeError:
-            print(
-                '\nNo valid combinations could be made from the list passed to `xy`, and so the default combination'
-                ' was plotted. Please ensure the list has at least 2 valid indices, where such indices refer to'
-                ' columns containing floating-point numbers or integers. \n'
-                )
-            xy = var_combinations([4, 3, 1])
-=======
     elif isinstance(xy, list):
         try:
             if all(0 < i <= 4 for i in xy):
@@ -154,7 +120,6 @@
         except TypeError as t:
             print('\nA list containing integers was not passed to `xy`, therefore the default configuration'
                 ' of variables was plotted. Ensure integers are not lower than 1 and do not exceed 4\n')
->>>>>>> 5a44b72f
 
     if colors is None:
         colors = default_colors
@@ -202,11 +167,7 @@
     axs = axs.flatten()
 
     for i, (x, y) in enumerate(xy):
-<<<<<<< HEAD
-        axs[i].scatter(data[x], data[y], c=data.Taxon.map(colors), edgecolor='k', **kwargs)
-=======
         axs[i].scatter(data[x], data[y], c=data.Taxon.map(colors), edgecolor='k')
->>>>>>> 5a44b72f
 
         ax_legend = axs[i].legend(
             title='Taxon',
@@ -279,13 +240,8 @@
     Each figure's save file is named as such:
     '(number of plots in figure) Simple Plot(s) - #(number denoting order in which file was saved).
 
-<<<<<<< HEAD
-    SIMPLE_PLOT_DETAILS.txt or LOG_PLOT_DETAILS.txt files also created containing number of plots, save file order, 
-    value of `xy`, and figure creation time. 
-=======
     SIMPLE_PLOT_DETAILS.txt or LOG_PLOT_DETAILS.txt files also created containing number of plots, number
     denoting order save file, value of `xy`, and figure creation time. 
->>>>>>> 5a44b72f
 
     Args:
         figure (Matplotlib figure): the current figure object defined within plot_variables().
@@ -371,12 +327,6 @@
 
 
 if __name__ == '__main__':
-<<<<<<< HEAD
-    plot_variables([['Cerebrum Volume', 'Cerebellum Volume'],], logged=True, show=True)
-
-    # plot_variables(show=True)
-    plot_variables([0, 1, 5], colors={'Hominidae':'black'}, show=True, alpha=0.5)
-=======
     # plot_variables((('Cerebellum Surface Area', 'Cerebellum Volume'),),)
 
     plot_variables(show=True)
@@ -384,7 +334,6 @@
 
     set_colors({'Hominidae':'red'})
     plot_variables(show=True)
->>>>>>> 5a44b72f
 
     # delete_folder(logged=True)
     # plot_regression()